name: build

on:
  pull_request:
    branches:
      - master
      - develop
  push:
    branches:
      - master
<<<<<<< HEAD
      - 'v0.*'
=======
      - develop
>>>>>>> cf2b7ba2

jobs:
  style:
    runs-on: ubuntu-latest
    steps:
      - name: Check out Pulser
        uses: actions/checkout@v2
      - name: Set up Python
        uses: actions/setup-python@v2
        with:
          python-version: 3.8
      - name: Install Python dependencies
        run: |
          python -m pip install --upgrade pip
          pip install -e .
          pip install -r requirements.txt
      - name: Lint with flake8
        run: flake8
  test:
    runs-on: ${{ matrix.os }}
    strategy:
      matrix:
        os: [ubuntu-latest]
        python-version: [3.7, 3.8]
    steps:
      - name: Check out Pulser
        uses: actions/checkout@v2
      - name: Set up Python ${{ matrix.python-version }}
        uses: actions/setup-python@v2
        with:
          python-version: ${{ matrix.python-version }}
      - name: Install Python dependencies
        run: |
          python -m pip install --upgrade pip
          pip install -e .
          pip install -r requirements.txt
      - name: Run the unit tests & generate coverage report
        run: pytest --cov --cov-fail-under=100 pulser<|MERGE_RESOLUTION|>--- conflicted
+++ resolved
@@ -8,11 +8,7 @@
   push:
     branches:
       - master
-<<<<<<< HEAD
-      - 'v0.*'
-=======
       - develop
->>>>>>> cf2b7ba2
 
 jobs:
   style:
